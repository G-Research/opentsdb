--- conflicted
+++ resolved
@@ -138,12 +138,8 @@
       }
       expressions = null;
     } else {
-<<<<<<< HEAD
-      data_query = parseQuery(tsdb, query);
-=======
       expressions = new ArrayList<ExpressionTree>();
       data_query = parseQuery(tsdb, query, expressions);
->>>>>>> 58215c61
     }
     
     if (query.getAPIMethod() == HttpMethod.DELETE &&
@@ -507,12 +503,8 @@
    * @return A TSQuery if parsing was successful
    * @throws BadRequestException if parsing was unsuccessful
    */
-<<<<<<< HEAD
-  public static TSQuery parseQuery(final TSDB tsdb, final HttpQuery query) {
-=======
   public static TSQuery parseQuery(final TSDB tsdb, final HttpQuery query,
       final List<ExpressionTree> expressions) {
->>>>>>> 58215c61
     final TSQuery data_query = new TSQuery();
     
     data_query.setStart(query.getRequiredQueryStringParam("start"));
@@ -562,8 +554,6 @@
       final List<String> legacy_queries = query.getQueryStringParams("m");      
       for (String q : legacy_queries) {
         parseMTypeSubQuery(q, data_query);
-<<<<<<< HEAD
-=======
       }
     }
     
@@ -588,7 +578,6 @@
       if (LOG.isDebugEnabled()) {
         LOG.debug("Received a request with an expression but at the "
             + "wrong endpoint: " + query);
->>>>>>> 58215c61
       }
     }
     
