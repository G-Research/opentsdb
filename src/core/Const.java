--- conflicted
+++ resolved
@@ -81,8 +81,6 @@
   public static final boolean DONT_CREATE = false;
   public static final boolean CREATE_IF_NEEDED = true;
   public static final boolean MUST_BE_WRITEABLE = true;
-<<<<<<< HEAD
-=======
   
   /**
    * The number of buckets to use for salting. 
@@ -108,5 +106,4 @@
   public static int SALT_WIDTH() {
     return SALT_WIDTH;
   }
->>>>>>> b1c32620
 }