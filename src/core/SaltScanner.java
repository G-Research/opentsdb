--- conflicted
+++ resolved
@@ -538,20 +538,6 @@
         tsdb.getClient().delete(del);
       }
       
-<<<<<<< HEAD
-      // calculate estimated data point count. We don't want to deserialize
-      // the byte arrays so we'll just get a rough estimate of compacted
-      // columns.
-      for (final KeyValue kv : row) {
-        if (kv.qualifier().length % 2 == 0) {
-          if (kv.qualifier().length == 2 || kv.qualifier().length == 4) {
-            ++dps_post_filter;
-          } else {
-            // for now we'll assume that all compacted columns are of the 
-            // same precision. This is likely incorrect.
-            if (Internal.inMilliseconds(kv.qualifier())) {
-              dps_post_filter += (kv.qualifier().length / 4);
-=======
       //TODO rollup doesn't use the column qualifier prefix right now
       //Please move this logic to @CompactionQueue.compact API, if the 
       //qualifier prefix is set for rollup. Right now there is no way to
@@ -580,7 +566,6 @@
                 }
                 map_notes.add(note);
               }
->>>>>>> 2c7a4e23
             } else {
               if (rollup_query.getRollupAgg() == Aggregators.AVG || 
                   rollup_query.getRollupAgg() == Aggregators.DEV) {
@@ -649,29 +634,6 @@
           handleException(idex);
           return;
         }
-<<<<<<< HEAD
-      }
-
-      final KeyValue compacted;
-      // let IllegalDataExceptions bubble up so the handler above can close
-      // the scanner
-      final long compaction_start = DateTime.nanoTime();
-      try {
-        final List<Annotation> notes = Lists.newArrayList();
-        compacted = tsdb.compact(row, notes);
-        if (!notes.isEmpty()) {
-          synchronized (annotations) {
-            List<Annotation> map_notes = annotations.get(key);
-            if (map_notes == null) {
-              annotations.put(key, notes);
-            } else {
-              map_notes.addAll(notes);
-            }
-          }
-        }
-      } catch (IllegalDataException idex) {
-=======
->>>>>>> 2c7a4e23
         compaction_time += (DateTime.nanoTime() - compaction_start);
         if (compacted != null) { // Can be null if we ignored all KVs.
           kvs.add(compacted);
